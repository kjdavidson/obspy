# -*- coding: utf-8 -*-
"""
Decorator used in ObsPy.

:copyright:
    The ObsPy Development Team (devs@obspy.org)
:license:
    GNU Lesser General Public License, Version 3
    (http://www.gnu.org/copyleft/lesser.html)
"""
from __future__ import (absolute_import, division, print_function,
                        unicode_literals)
from future.builtins import *  # NOQA
from future.utils import native_str

from obspy.core.util.base import NamedTemporaryFile
from obspy.core.util import getExampleFile
import numpy as np
import functools
import os
import unittest
import warnings
import inspect
import socket


def deprecated(warning_msg=None):
    """
    This is a decorator which can be used to mark functions as deprecated.

    It will result in a warning being emitted when the function is used.
    """
    def deprecated_(func):
        @functools.wraps(func)
        def new_func(*args, **kwargs):
            if 'deprecated' in str(func.__doc__).lower():
                msg = func.__doc__
            elif warning_msg:
                msg = warning_msg
            else:
                msg = "Call to deprecated function %s." % func.__name__
            warnings.warn(msg, category=DeprecationWarning)
            return func(*args, **kwargs)

        new_func.__name__ = func.__name__
        new_func.__doc__ = func.__doc__
        new_func.__dict__.update(func.__dict__)
        return new_func
    return deprecated_


def deprecated_keywords(keywords):
    """
    Decorator for marking keywords as deprecated.

    :type keywords: dict
    :param keywords: old/new keyword names as key/value pairs.
    """
    def fdec(func):
        fname = func.__name__
        msg = "Deprecated keyword %s in %s() call - please use %s instead."
        msg2 = "Deprecated keyword %s in %s() call - ignoring."

        @functools.wraps(func)
        def echo_func(*args, **kwargs):
            for kw in kwargs.keys():
                if kw in keywords:
                    nkw = keywords[kw]
                    if nkw is None:
                        warnings.warn(msg2 % (kw, fname),
                                      category=DeprecationWarning)
                    else:
                        warnings.warn(msg % (kw, fname, nkw),
                                      category=DeprecationWarning)
                        kwargs[nkw] = kwargs[kw]
                    del(kwargs[kw])
            return func(*args, **kwargs)
        return echo_func

    return fdec


def skip(reason):
    """
    Unconditionally skip a test.
    """
    def decorator(test_item):
        if not (isinstance(test_item, type) and issubclass(test_item,
                                                           unittest.TestCase)):
            @functools.wraps(test_item)
            def skip_wrapper(*args, **kwargs):  # @UnusedVariable
                return

            test_item = skip_wrapper

        test_item.__unittest_skip__ = True
        test_item.__unittest_skip_why__ = reason
        return test_item
    return decorator


def skipIf(condition, reason):
    """
    Skip a test if the condition is true.
    """
    if condition:
        return skip(reason)

    def _id(obj):
        return obj

    return _id


def skip_on_network_error(func):
    """
    Decorator for unittest to mark test routines that fail with certain network
    errors (e.g. timeouts) as "skipped" rather than "Error".
    """
    @functools.wraps(func)
    def new_func(*args, **kwargs):
        try:
            return func(*args, **kwargs)
        ###################################################
        # add more except clauses like this to add other
        # network errors that should be skipped
        except socket.timeout as e:
            if str(e) == "timed out":
                raise unittest.SkipTest(str(e))
        ###################################################
        except socket.error as e:
            if str(e) == "[Errno 110] Connection timed out":
                raise unittest.SkipTest(str(e))
        # general except to be able to generally reraise
        except Exception as e:
            pass
        raise
    return new_func


def uncompressFile(func):
    """
    Decorator used for temporary uncompressing file if .gz or .bz2 archive.
    """
    def wrapped_func(filename, *args, **kwargs):
        if not isinstance(filename, (str, native_str)):
            return func(filename, *args, **kwargs)
        elif not os.path.exists(filename):
            msg = "File not found '%s'" % (filename)
            raise IOError(msg)
        # check if we got a compressed file or archive
        obj_list = []
        if filename.endswith('.tar') or filename.endswith('.tgz') or \
                filename.endswith('.tar.gz') or filename.endswith('.tar.bz2'):
            # tarfile module
            try:
                import tarfile
                if not tarfile.is_tarfile(filename):
                    raise
                # reading with transparent compression
                tar = tarfile.open(filename, 'r|*')
                for tarinfo in tar:
                    # only handle regular files
                    if not tarinfo.isfile():
                        continue
                    data = tar.extractfile(tarinfo).read()
                    obj_list.append(data)
                tar.close()
            except:
                pass
        elif filename.endswith('.zip'):
            # zipfile module
            try:
                import zipfile
                if not zipfile.is_zipfile(filename):
                    raise
                zip = zipfile.ZipFile(filename)
                obj_list = [zip.read(name) for name in zip.namelist()]
            except:
                pass
        elif filename.endswith('.bz2'):
            # bz2 module
            try:
                import bz2
                with open(filename, 'rb') as fp:
                    obj_list.append(bz2.decompress(fp.read()))
            except:
                pass
        elif filename.endswith('.gz'):
            # gzip module
            try:
                import gzip
                # no with due to py 2.6
                fp = gzip.open(filename, 'rb')
                obj_list.append(fp.read())
                fp.close()
            except:
                pass
        # handle results
        if obj_list:
            # write results to temporary files
            result = None
            for obj in obj_list:
                with NamedTemporaryFile() as tempfile:
                    tempfile._fileobj.write(obj)
                    stream = func(tempfile.name, *args, **kwargs)
                    # just add other stream objects to first stream
                    if result is None:
                        result = stream
                    else:
                        result += stream
        else:
            # no compressions
            result = func(filename, *args, **kwargs)
        return result
    return wrapped_func


def raiseIfMasked(func):
    """
    Raises if the first argument (self in case of methods) is a Trace with
    masked values or a Stream containing a Trace with masked values.
    """
    @functools.wraps(func)
    def new_func(*args, **kwargs):
        arrays = []
        # first arg seems to be a Stream
        if hasattr(args[0], "traces"):
            arrays = [tr.data for tr in args[0]]
        # first arg seems to be a Trace
        if hasattr(args[0], "data") and isinstance(args[0].data, np.ndarray):
            arrays = [args[0].data]
        for arr in arrays:
            if np.ma.is_masked(arr):
                msg = "Trace with masked values found. This is not " + \
                      "supported for this operation. Try the split() " + \
                      "method on Trace/Stream to produce a Stream with " + \
                      "unmasked Traces."
                raise NotImplementedError(msg)
        return func(*args, **kwargs)

    new_func.__name__ = func.__name__
    new_func.__doc__ = func.__doc__
    new_func.__dict__.update(func.__dict__)
    return new_func


def skipIfNoData(func):
    """
    Does nothing if the first argument (self in case of methods) is a Trace
    with no data in it.
    """
    @functools.wraps(func)
    def new_func(*args, **kwargs):
        if not args[0]:
            return
        return func(*args, **kwargs)

    new_func.__name__ = func.__name__
    new_func.__doc__ = func.__doc__
    new_func.__dict__.update(func.__dict__)
    return new_func


def taper_API_change():
    """
    Decorator for Trace.taper() API change.

    :type keywords: dict
    :param keywords: old/new keyword names as key/value pairs.
    """
    def deprecated_(func):
        # always show the following warnings!
        warnings.simplefilter("always", DeprecationWarning)

        @functools.wraps(func)
        def new_func(*args, **kwargs):
            # fetch "self" from args, i.e the trace itself
            self, args = args[0], args[1:]
            # empty call
            if not args and not kwargs:
                # emulate old behavior with cosine taper and default p value
                msg = ("The call 'Trace.taper()' is deprecated. Please use "
                       "'Trace.taper(max_percentage=0.05, type='cosine')' "
                       "instead.")
                warnings.warn(msg, DeprecationWarning)
                return func(self, max_percentage=0.05, type="cosine")
            # adjusted cosine taper was used
            elif "p" in kwargs:
                if "cosine" not in args and \
                        kwargs.get("type", None) != "cosine":
                    # should not happen!
                    msg = ("kwarg 'p' was only supported for 'cosine' taper "
                           "and has been deprecated anyway. Please use "
                           "'max_percentage' instead. Please contact the "
                           "developers if you think your call syntax was "
                           "correct!")
                    raise NotImplementedError(msg)
                # emulate old behavior with cosine taper and old p parameter
                # behavior
                p = kwargs.pop('p')
                msg = ("Calls like 'Trace.taper('cosine', p=%f)' are "
                       "deprecated. Please use "
                       "'Trace.taper(max_percentage=%f / 2.0, type='cosine')' "
                       "instead.") % (p, p)
                warnings.warn(msg, DeprecationWarning)
                kwargs.pop("type", None)
                return func(self, max_percentage=p / 2.0, type="cosine",
                            **kwargs)
            # some other taper type was specified so use it over the full trace
            else:
                if 'max_percentage' in kwargs:
                    # normal new usage, so do nothing
                    pass
<<<<<<< HEAD
                elif isinstance(args[0], (str, native_str)):
=======
                elif (args and isinstance(args[0], basestring)) \
                        or "type" in kwargs:
>>>>>>> 4b066872
                    # emulate old behavior with corresponding taper and
                    # tapering over the full trace
                    msg = ("The call 'Trace.taper(type='mytype')' is "
                           "deprecated. Please use "
                           "'Trace.taper(max_percentage=0.5, type='mytype')' "
                           "instead to taper over the full trace with the "
                           "given type.")
                    warnings.warn(msg, DeprecationWarning)
                    type_ = kwargs.pop("type", None) or args[0]
                    return func(self, type=type_, max_percentage=None,
                                **kwargs)
            # normal new usage, so do nothing
            return func(self, *args, **kwargs)

        new_func.__name__ = func.__name__
        new_func.__doc__ = func.__doc__
        new_func.__dict__.update(func.__dict__)
        return new_func
        # reset warning filter settings
        warnings.filters.pop(0)
    return deprecated_


def map_example_filename(arg_kwarg_name):
    """
    Decorator that replaces "/path/to/filename" patterns in the arg or kwarg
    of the specified name with the correct file path. If the pattern is not
    encountered nothing is done.

    :type arg_kwarg_name: str
    :param arg_kwarg_name: name of the arg/kwarg that should be (tried) to map
    """
    def deprecated_(func):
        @functools.wraps(func)
        def new_func(*args, **kwargs):
            prefix = '/path/to/'
            # check kwargs
            if arg_kwarg_name in kwargs:
                if isinstance(kwargs[arg_kwarg_name], (str, native_str)):
                    if kwargs[arg_kwarg_name].startswith(prefix):
                        try:
                            kwargs[arg_kwarg_name] = \
                                getExampleFile(kwargs[arg_kwarg_name][9:])
                        # file not found by getExampleFile:
                        except IOError:
                            pass
            # check args
            else:
                try:
                    ind = inspect.getargspec(func).args.index(arg_kwarg_name)
                except ValueError:
                    pass
                else:
                    if ind < len(args) and isinstance(args[ind], (str,
                                                                  native_str)):
                        # need to check length of args from inspect
                        if args[ind].startswith(prefix):
                            try:
                                args = list(args)
                                args[ind] = getExampleFile(args[ind][9:])
                                args = tuple(args)
                            # file not found by getExampleFile:
                            except IOError:
                                pass
            return func(*args, **kwargs)

        new_func.__name__ = func.__name__
        new_func.__doc__ = func.__doc__
        new_func.__dict__.update(func.__dict__)
        return new_func
        # reset warning filter settings
        warnings.filters.pop(0)
    return deprecated_


if __name__ == '__main__':
    import doctest
    doctest.testmod(exclude_empty=True)<|MERGE_RESOLUTION|>--- conflicted
+++ resolved
@@ -312,12 +312,8 @@
                 if 'max_percentage' in kwargs:
                     # normal new usage, so do nothing
                     pass
-<<<<<<< HEAD
-                elif isinstance(args[0], (str, native_str)):
-=======
-                elif (args and isinstance(args[0], basestring)) \
+                elif (args and isinstance(args[0], (str, native_str))) \
                         or "type" in kwargs:
->>>>>>> 4b066872
                     # emulate old behavior with corresponding taper and
                     # tapering over the full trace
                     msg = ("The call 'Trace.taper(type='mytype')' is "
