dev:
 -  general:
   * Added mock testing library.
 - obspy.arclink:
   * user keyword is now required during client initialization
 - obspy.core:
   * Updated event classes to QuakeML 1.2 final.
   * Moved obspy.core.event.validate() to obspy.core.quakeml.validate()
   * The writeQuakeML() function, also accessible through
     Catalog.write(..., format="quakeml"), now has an optional keyword
     argument 'validate'. If True, the resulting QuakeML file will be
     validated against the QuakeML schema before being written. An
     AssertionError will be raised in case the validation fails.
   * validation of QuakeML against official schema working now
   * renamed obspy.core.util.types into obspy.core.util.obspy_types (#595)
   * new parameter replace for Enums which allows definition of replaceable
     keywords (fixes #531)
   * Trace.split() will return a stream object containing traces with unmasked
     arrays
   * trim(pad=True, fill_value=xxx) will return a NumPy ndarray as stated in
     the API documentation (#540)
   * read() supports now tar und zip archives and variants (tar.gz, tar.bz2)
   * new options for Stream/Trace.taper() to control the length of the
     tapering for all windowing functions and perform one-sided tapering
   * Many Stream and Trace methods are now chainable, e.g. st.taper().plot()
   * when using Stream/Trace.simulate(seedresp={...})) parameter "date" can
     now be omitted, start time of each trace is used for response lookup then
   * when using Stream/Trace.simulate(seedresp={...})) for parameter
     "filename" instead of the path to a local file now also can be provided
     either a file-like object with RESP information or an obspy.xseed.Parser
     object (e.g. created reading a dataless SEED file).
   * fix Stream.select() when using values like "" or 0, e.g.
     Stream.select(location="") or when filtering by component with a channel
     code less than 3 characters long (now these traces will be omitted from
     the result when filtering by component).
   * fix a bug when merging valid data into a masked trace (see #638)
   * event.ResourceIdentifier objects are now initialized with a QuakeML
     conform string by default, i.e. if no custom prefix is provided during
     initialization.
   * event.ResourceIdentifier.resource_id attribute was renamed to
     event.ResourceIdentifier.id
   * event.ResourceIdentifier now was has a method regenerate_uuid() that
     allows the random hash part to be regenerated for resource identifiers
     with no fixed id string (can be useful to generate a new hash if the
     referred object changes).
   * added a new test that asserts that the whole codebase is valid according
     to the flake8 tool.
<<<<<<< HEAD
   * inverse filtering of catalogs.
=======
   * bugfix: Trace.simulate() now passes the SEED network, station, location,
     and channel identifiers to evalresp.
>>>>>>> b9211739
 - obspy.css:
   * new module for CSS (Center for Seismic Studies) format
   * currently read support for waveform data
 - obspy.db:
   * obspy-indexer script uses from now on hash symbols (#) instead
     of pipe (|) for features because pipe has a special meaning on
     most operating systems
 - obspy.fdsn:
   * new client module to access servers based on the FDSN web service
     definition (http://www.fdsn.org/webservices/)
 - obspy.gse2:
   * read/write STA2 header line which is officialy mandatory but in pratice
     often not used
 - obspy.imaging:
   * more options to customize day plots
   * dayplot now plots matching picks (station, network, location) if a list
     of event objects is provided using the `events` kwarg.
   * obspy-scan: new option --print-gaps
   * added plotting of record sections
   * automatic merging can be disabled for obspy-plot
 - obspy.pde:
   * new module for reading NEIC PDE bulletin files into an obspy catalog
     object. Only the "mchedr" format (file format revision of February 24,
     2004) is supported.
 - obspy.realtime:
   * two new processing plugins (offset, kurtosis)
 - obspy.seg2:
   * adding read support for SEG2 data format code 1 and 2
     (signed 16bit/32bit integer)
 - obspy.segy:
   * fix a bug in plotting (see #689)
 - obspy.signal:
   * adding cross correlation single-station similarity checking with
     master event templates to coincidence trigger
   * add PPSD support for segments of arbitrary length
   * default bin width of PPSD is changed to 1dB. This is the value used by
     McNamara and Buland 2004.
   * fix a bug when using evalresp with RESP files with very short epochs.
     see #631.
   * for seisSim(seedresp={...})) for parameter "filename" instead of the
     path to a local file now also can be provided either a file-like
     object with RESP information or an obspy.xseed.Parser object
     (e.g. created reading a dataless SEED file).
   * seisSim(seedresp={...}): the seedresp dictionary now required network,
     station, location, and channel keys.
 - obspy.mseed:
   * new kwarg arguments for reading mseed files: header_byteorder and
     verbose
 - obspy.neic:
   * new module to access data from CWB QueryServer run at the National
     Earthquake Information Center (NEIC) in Golden, CO USA.
 - obspy.y:
   * adding read support for Nanometrics Y file format
 - scripts:
   * obspy-plot: new option "-o" to output plot to file instead of opening
     a window

0.8.4
 - bugfixes to make ObsPy work with the latest Python 2.x and NumPy releases
 - critical bugfixes for the waveform plotting and the xml wrapper
 - bugfix so that copy.deepcopy() works with the obspy.core.stream.Stream
   class
 - fixing some imports

0.8.3:
 - circumventing an issue in the current libmseed release that can lead to
   some float values being read in wrongly

0.8.2:
 - fixing a bug in plotting methods of Trace and Stream
 - stream/trace.plot(type="dayplot") can display event information now

0.8.1:
 - fixing a bug parsing QuakeML from a StringIO object using xml and
   autodetection

0.8.0:
 - version numbering: one single, common version number for ObsPy now.
   Use "import obspy; print obspy.__version__"
 - discontinuing Python 2.5 support
 - most important classes/functions can be imported like "from obspy import
   ...", currently: read, Trace, Stream, UTCDateTime and readEvents
 - obspy.arclink:
   * refactored attributes in getPAZ to stick better with the SEED standard
 - obspy.core:
   * fixing preview generation for sampling rates containing floats
   * fixing deprecated_keywords decorator for the case of removed keywords
   * fixing SLIST and TSPAIR reading/writing of empty traces or traces
     containing only one or two data points
   * adding taper() method to Trace/Stream using cosTaper of ObsPy and also
     all scipy windowing functions
   * adding cutout() method to Stream
   * removed all deprecated UTCDateTime methods
   * adding a class and script to determine flinn-engdahl regions for given
     longitude and latitude
   * adding rotate() method to Stream wrapping rotate functions in
     obspy.signal
 - obspy.imaging:
   * obspy-scan: adding options to control start/endtime and channels, adding
     options to not plot gaps and reducing file size for plots considerably.
 - obspy.iris:
   * many services have been discontinued on the server side. Use obspy.fdsn
     instead for discontinued services.
   * still existing services now are distinguished by a major version of the
     particular service (like obspy.fdsn).
 - obspy.mseed:
   * Bugfix writing traces containing one or two samples only
   * writeMSEED emits an UserWarning while writing an empty trace
 - obspy.sac:
   * fixing SAC and SACXY reading/writing of empty traces or traces containing
     only one or two data points
   * new debug_headers flag for reading SAC files in order to extract all
     header variables (issue #390)
 - obspy.segy:
   * unpack SEGYTrace.data on-the-fly patch contributed Nathaniel Miller
   * fixing a bug related to negative values in trace header
 - obspy.seishub:
   * adding kwarg to control number of retries for failing requests
   * adding obspy.xseed as dependency (in setup.py and debian/control)
   * changing obspy.client.station.getPAZ() call syntax to use seed_id
     (args/kwargs)
   * adding local caching of requests for PAZ and coordinates to avoid
     repeated requests to server
 - obspy.sh:
   * file extension 'QBN' not added twice anymore if data_directory was set
   * fixing SH_ASC and Q reading/writing of empty traces or traces containing
     only one or two data points
 - obspy.signal:
   * module psd has been refactored to spectral_estimation
   * adding function for cross correlation pick correction
   * removing pitsa-compatibility in response function calculation
     (no complex conjugate)
   * preventing a possible duplicated overall sensitivity removal in seisSim
     when using the option seedresp
   * adding optimized C-code for classic STALTA. Runs approximately, 1000x
     faster than pure python code. It has now the same order of speed as the
     recursive STALTA
   * new CAPON method for array_analysis / array_processing
   * sonic was renamed to array_processing, sonic is now deprecated
 - obspy.xseed:
   * fixed a bug with Dataless to XSEED conversion using split_stations=True
   * fixed a bug affecting getPAZ() and getCoordinates() when selecting
     specific channels from complex dataless files
     (see: https://github.com/obspy/obspy/issues/412)
   * added getInventory() method to the Parser object. Returns a dictionary
     about the contents of the Parser object. This is also integrated in the
     string representation and makes it more informative.
 - obspy.mseed:
   * adding experimental details option, which extracts timing quality and
     info on the calibration

0.7.1:
 - obspy.arclink:
   * proper DeprecationWarning for deprecated keywords for
     Client.getWaveform()
 - obspy.core:
   * fixing negative azimuths returned by gps2DistAzimuth [#375]

0.7.0:
 - obspy.arclink:
   * requesting time spans (using 'starttime' and 'endtime' keywords) are
     deprecated in Client.getPAZ() and Client.getMetadata() - use 'time'
     instead
   * output format has changed for Client.getPAZ(..., time=dt)
   * 'getCoordinates' and 'getPAZ' keywords are deprecated in
     Client.getWaveform() - use 'metadata' instead
   * Client.getWaveform(..., metadata=True) will return both keywords as well
     as PAZ - inventory request is done only once per request -> huge
     performance improvement compared to previous implementation
   * traces requested via Client.getWaveform(..., metadata=True) covering
     multiple instrumentations will be split and the correct PAZ are appended
 - obspy.core:
   * new Catalog/Event classes
   * read/write support for QuakeML files
   * new resample method for Trace and Stream object
   * Trace.__mod__ (splits Trace into Stream containing traces with num
     samples)
   * Trace.__div__ (splits Trace into Stream containing num traces)
   * implementation of __mul__ method for Trace and Stream objects
   * new formatSeedLink method for UTCDateTime object
   * new split method for transforming streams containing masked arrays into
     contiguous traces
   * new util.xmlwrapper module for uniform API for Python's default xml and
     lxml
   * new obspy.core.util.types.Enum class
   * refactored obspy.core.util.ordereddict into obspy.core.util.types
   * refactored kilometer2degrees and locations2degrees from obspy.taup into
     obspy.core.util.geodetics
   * adding 'equal_scale' option to plot() method
   * removing __hash__ fixture for Stream and Trace
   * stream.select works now case insensitive
   * support for initialization of UTCDateTime from numpy.string_ types
   * new dtype parameter on read method allows converting data into given
     dtype
   * AttribDict may now be initialized with (key, value) kwarg pairs, e.g.
     AttribDict(a=1, b=2).
    * changed many setter/getter in UTCDateTime to private methods, e.g.
      _getDate
   * added UTCDateTime.DEFAULT_PRECISION
   * import of an unsupported waveform will result into a TypeError [#338]
   * added compatibility methods for AttribDict and UTCDateTime
   * retaining trace order in stream while merging
   * deprecated_keywords decorator may warn and ignore keywords by setting the
     keyword mapping to None
 - obspy.db:
   * added client for a database created by obspy.db
   * adapting to changes in obspy.core.util.base version 0.6.0 and above
 - obspy.gse2:
   * bugfix for buffer overflow in test_readDos
   * bugfix checksum calculation of GSE2/GSE1
 - obspy.imaging:
   * Trace.label/Stream.label can be used to overwrite default labels
   * better support for huge/tiny y-ticks and plots containing multiple traces
   * adding 'equal_scale' option to plot() method
   * Limited localization support and the time axis(es) can be swapped.
   * traces with same id but different processing steps will not be merged
     anymore using the plot() method
   * accept a list of two values for width of beachballs (using Ellipse patch)
 - obspy.iris:
   * added low-level interface for IRIS timeseries WS
   * added low-level interface for IRIS traveltime WS
   * new Client.getEvents method able to return a ObsPy catalog object
 - obspy.mseed:
   * changing license to LGPL (same as libmseed)
   * libmseed 2.7 (fixes sampling rates above 32,767 Hz)
   * adding read/write support for very large and very small sampling rates
     using blockette 100 in MiniSEED
   * new obspy-mseed-recordanalyzer script for analyzing SEED files via
     console
   * new obspy.mseed.util.shiftTimeOfFile() function for shifting
     the time of all records without interfering with the rest of the file.
 - obspy.neries:
   * new format 'catalog' for getEvents, getEventDetail and getLatestEvents
     methods - deprecating old format defaults
 - obspy.sac:
   * bugfix for SAC files containing null terminated strings
 - obspy.seg2:
   * bugfix in parsing starttime from seg2 header
 - obspy.signal:
   * adding toolbox to calculate Time-Frequency Misfits
   * fixed bug in calculation of time derivatives
   * fixing a misleading entry point for trigger, adding a missing one
   * adding coincidence triggering routine
 - obspy.taup:
   * deprecated kilometer2degrees and locations2degrees - one can find those
     methods on obspy.core.util now
 - obspy.xseed:
   * fixed a bug with exactly one pole or one zero in response information

0.1.0:
 - obspy.datamark:
   * read support
 - obspy.realtime:
   * initial release<|MERGE_RESOLUTION|>--- conflicted
+++ resolved
@@ -45,12 +45,9 @@
      referred object changes).
    * added a new test that asserts that the whole codebase is valid according
      to the flake8 tool.
-<<<<<<< HEAD
    * inverse filtering of catalogs.
-=======
    * bugfix: Trace.simulate() now passes the SEED network, station, location,
      and channel identifiers to evalresp.
->>>>>>> b9211739
  - obspy.css:
    * new module for CSS (Center for Seismic Studies) format
    * currently read support for waveform data
